--- conflicted
+++ resolved
@@ -1,14 +1,4 @@
 import numpy as np
-<<<<<<< HEAD
-=======
-np.seterr(all='ignore')
-
-# Add these lines to suppress matplotlib font debug messages
-import logging
-logging.getLogger('matplotlib.font_manager').disabled = True
-logging.getLogger('matplotlib.font_manager').setLevel(logging.ERROR)
-
->>>>>>> c4162416
 import gymnasium as gym
 from gymnasium import spaces
 from stable_baselines3 import PPO
@@ -49,7 +39,6 @@
 class QSVDNoiseEnv(gym.Env):
     def __init__(self, M, rank, circuit_depth=20):
         super(QSVDNoiseEnv, self).__init__()
-<<<<<<< HEAD
         
         # Add matrix validation and conditioning
         print("\n=== Initializing QSVDNoiseEnv ===")
@@ -58,13 +47,9 @@
         # Ensure matrix is well-conditioned
         self.M = self._condition_matrix(M)
         self.rank = rank
-=======
-        self.M = M
-        # Ensure rank doesn't exceed matrix dimension
-        self.rank = min(rank, min(M.shape))
->>>>>>> c4162416
         self.circuit_depth = circuit_depth
         self.n = M.shape[0]
+        self.n_qubits = int(np.ceil(np.log2(self.n)))
         self.n_qubits = int(np.ceil(np.log2(self.n)))
         
         # Initialize quantum backend
@@ -192,141 +177,10 @@
             if sigma > 1e-12:
                 A = A - sigma * np.outer(u, v)
         
-<<<<<<< HEAD
         print("DEBUG: Initialization complete")
         print(f"DEBUG: Initial singular values range: [{np.min(s_approx):.2e}, {np.max(s_approx):.2e}]")
-=======
-        # Encode vectors
-        self._encode_vector(circuit, left_vector, range(self.n_qubits))
-        self._encode_vector(circuit, right_vector, range(self.n_qubits, 2*self.n_qubits))
-        
-        # Apply controlled operations for deflation
-        for i in range(self.n_qubits):
-            circuit.cx(q_reg[i], q_reg[i + self.n_qubits])
-        
-        # Add measurements for all qubits
-        circuit.measure(q_reg, c_reg)
-        
-        # Execute circuit with error mitigation
-        backend = AerSimulator()
-        job = backend.run(circuit, shots=1000)
-        result = job.result()
-        counts = result.get_counts()
-        
-        # Process measurement results
-        measured_state = self._counts_to_vector(counts)
-        deflated = matrix - singular_value * np.outer(left_vector, right_vector)
-        return deflated
-
-    def reset(self, seed=None, options=None):
-        """Reset environment with quantum initialization"""
-        super().reset(seed=seed)
-        
-        # Initialize quantum state
-        self.U_noisy, self.D_noisy, self.V_noisy, _ = self.quantum_power_iteration(self.M)
-        
-        # Create observation
-        observation = np.concatenate([
-            self.U_noisy.flatten(),
-            self.D_noisy,
-            self.V_noisy.flatten(),
-            [0.0]  # Initial error
-        ])
-        
-        print(f"Reset - Shapes:")
-        print(f"U_noisy: {self.U_noisy.shape}")
-        print(f"D_noisy: {self.D_noisy.shape}")
-        print(f"V_noisy: {self.V_noisy.shape}")
-        print(f"Observation: {observation.shape}")
-        
-        return observation, {}
-
-    def step(self, action):
-        # Reshape action to match matrices
-        action = np.array(action, dtype=np.float32).flatten()
-        
-        # Split action into U, D, and V adjustments
-        u_end = self.n * self.rank
-        d_end = u_end + self.rank
-        
-        U_adjust = action[:u_end].reshape(self.n, self.rank)
-        D_adjust = action[u_end:d_end]
-        V_adjust = action[d_end:].reshape(self.n, self.rank)
-        
-        # Apply adjustments
-        self.U_noisy += U_adjust
-        self.D_noisy += D_adjust
-        self.V_noisy += V_adjust
-        
-        # Ensure orthonormality
-        self.U_noisy, _ = np.linalg.qr(self.U_noisy)
-        self.V_noisy, _ = np.linalg.qr(self.V_noisy)
-        
-        # Reconstruct matrix
-        M_reconstructed = self.U_noisy @ np.diag(self.D_noisy) @ self.V_noisy.T
-        
-        # Calculate error and reward
-        frobenius_error = np.linalg.norm(self.M - M_reconstructed, ord='fro') / np.linalg.norm(self.M, ord='fro')
-        reward = -frobenius_error
-        
-        # Calculate diagonal similarity using pre-computed reference values
-        diag_similarity = 1.0 - np.mean(np.abs(self.true_s - self.D_noisy) / (self.true_s + 1e-8))
-        
-        # Orthonormality error
-        u_ortho_error = np.mean(np.abs(self.U_noisy.T @ self.U_noisy - np.eye(self.rank)))
-        v_ortho_error = np.mean(np.abs(self.V_noisy.T @ self.V_noisy - np.eye(self.rank)))
-        orthonormality_error = (u_ortho_error + v_ortho_error) / 2
-        
-        # Create observation
-        observation = np.concatenate([
-            self.U_noisy.flatten(),
-            self.D_noisy,
-            self.V_noisy.flatten(),
-            [frobenius_error]
-        ])
-        
-        done = False
-        info = {
-            'frobenius_error': frobenius_error,
-            'diag_similarity': diag_similarity,
-            'orthonormality_error': orthonormality_error
-        }
-        
-        return observation, reward, done, False, info
-
-    def compute_reward(self, M_reconstructed):
-        # Add immediate rewards for small improvements
-        current_error = np.linalg.norm(self.M - M_reconstructed, ord='fro') / np.linalg.norm(self.M, ord='fro')
-        if hasattr(self, 'last_error'):
-            improvement = self.last_error - current_error
-            improvement_reward = np.clip(improvement * 20, -1, 1)  # Increased weight
-        else:
-            improvement_reward = 0
-        self.last_error = current_error
-        
-        # Penalize extreme actions
-        action_penalty = -0.1 * np.mean(np.abs(action))  # New penalty
-        
-        return improvement_reward + action_penalty
-
-    def quantum_power_iteration(self, matrix, num_iterations=50):
-        """Enhanced hybrid classical-quantum power iteration with uniform refinement"""
-        print(f"\n=== Starting enhanced hybrid power iteration ===")
-        print(f"Matrix shape: {matrix.shape}, Target rank: {self.rank}")
-        
-        m, n = matrix.shape
-        U = np.zeros((m, self.rank))
-        s = np.zeros(self.rank)
-        V = np.zeros((n, self.rank))
-        
-        # STRATEGY 1: Classical rough estimate
-        rough_s = np.linalg.svd(matrix, compute_uv=False)[:self.rank]  # Only take up to rank singular values
-        print(f"Rough classical singular values: {rough_s}")
->>>>>>> c4162416
-        
-        # STRATEGY 2: Quantum refinement with uniform application
+        
         for r in range(self.rank):
-<<<<<<< HEAD
             # Initialize vectors with stable approach
             if v_approx is not None and r < len(v_approx):
                 v = v_approx[:, r].copy()
@@ -448,61 +302,6 @@
         # Normalize
         v = v / np.linalg.norm(v)
         return v
-=======
-            print(f"\nRefining singular value {r+1}/{self.rank}")
-            
-            # Initialize vectors
-            v = np.random.randn(n)
-            v = v / np.linalg.norm(v)
-            for _ in range(5):
-                u = matrix @ v
-                sigma = np.linalg.norm(u)
-                u = u / sigma
-                v = matrix.T @ u
-                sigma = np.linalg.norm(v)
-                v = v / sigma
-            
-            # STRATEGY 3: Dynamic scaling
-            scale_factor = np.sqrt(rough_s[r] / max(sigma, 1e-10))
-            sigma *= scale_factor
-            print(f"Scaled singular value {r+1}: {sigma}")
-            
-            # STRATEGY 4: Error mitigation
-            threshold = max(0.1 * rough_s[r], 1e-3)
-            s[r] = max(sigma, threshold)
-            
-            # Ensure monotonic decrease
-            if r > 0 and s[r] > s[r-1]:
-                s[r] = s[r-1] * 0.9
-            
-            # Store vectors
-            U[:, r] = u
-            V[:, r] = v
-            
-            print(f"Refined singular value {r+1} = {s[r]:.6f}")
-        
-        # STRATEGY 5: Final error correction
-        total_variance = np.sum(s**2)
-        expected_variance = np.linalg.norm(matrix, 'fro')**2
-        if total_variance > expected_variance:
-            scale_factor = np.sqrt(expected_variance / total_variance)
-            s *= scale_factor
-        
-        # Final orthogonalization
-        U, _ = np.linalg.qr(U)
-        V, _ = np.linalg.qr(V)
-        
-        # Reconstruct and compute error
-        reconstructed = np.zeros_like(matrix)
-        for i in range(self.rank):
-            contribution = s[i] * np.outer(U[:, i], V[:, i])
-            reconstructed += contribution
-        
-        error = np.linalg.norm(matrix - reconstructed, 'fro')
-        print(f"\nFinal reconstruction error: {error:.6f}")
-        print(f"Final singular values: {s}")
-        return U, s, V, error
->>>>>>> c4162416
 
     def _ensure_orthogonality(self, U, V, current_index):
         """Ensure orthogonality of current vectors against previous ones
@@ -675,7 +474,6 @@
             if bit == '0':
                 circuit.x(qubits[i])
 
-<<<<<<< HEAD
     def _execute_quantum_circuit(self, circuit, shots=1000, use_saved_params=False):
         """
         Circuit execution with error mitigation
@@ -697,34 +495,6 @@
         # Multiple executions for error mitigation
         results = []
         weights = []
-=======
-    def _execute_quantum_circuit(self, circuit, shots=1000):
-        """Execute quantum circuit with error mitigation techniques"""
-        backend = AerSimulator()
-        
-        # Bind parameters if they exist
-        if circuit.parameters:
-            # Generate random parameter values for each parameter
-            param_values = np.random.uniform(-np.pi, np.pi, len(circuit.parameters))
-            param_dict = dict(zip(circuit.parameters, param_values))
-            circuit = circuit.assign_parameters(param_dict)
-        
-        # Multiple circuit executions for error mitigation
-        results = []
-        for _ in range(2):  # Reduced from 3 for faster execution
-            job = backend.run(circuit, shots=shots)
-            result = job.result()
-            counts = result.get_counts()
-            # Convert counts to vector
-            vector = self._counts_to_vector(counts)
-            results.append(vector)
-        
-        # Average results for error mitigation
-        return np.mean(results, axis=0)
-
-    def _counts_to_vector(self, counts):
-        """Convert quantum measurement counts to vector
->>>>>>> c4162416
         
         for _ in range(5):
             try:
